--- conflicted
+++ resolved
@@ -305,19 +305,12 @@
 	} else {
 		info_log.Println("All indexes built!")
 	}
-	info_log.Printf("Running server at http://localhost%s...\n", *flagAddr)
-
-
-<<<<<<< HEAD
-=======
 
 	formattedAddress := *flagAddr
 	if (0 == strings.Index(*flagAddr, ":")) {
 		formattedAddress = "localhost" + *flagAddr
 	}
-
-	info_log.Printf("All indexes built, running server at http://%s...\n", formattedAddress)
->>>>>>> db7061fe
+	info_log.Printf("running server at http://%s...\n", formattedAddress)
 
 	if err := runHttp(*flagAddr, *flagRoot, *flagProd, &cfg, idx); err != nil {
 		panic(err)
